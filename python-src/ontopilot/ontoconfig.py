# Copyright (C) 2017 Brian J. Stucky
#
# This program is free software: you can redistribute it and/or modify
# it under the terms of the GNU General Public License as published by
# the Free Software Foundation, either version 3 of the License, or
# (at your option) any later version.
#
# This program is distributed in the hope that it will be useful,
# but WITHOUT ANY WARRANTY; without even the implied warranty of
# MERCHANTABILITY or FITNESS FOR A PARTICULAR PURPOSE.  See the
# GNU General Public License for more details.
#
# You should have received a copy of the GNU General Public License
# along with this program.  If not, see <http://www.gnu.org/licenses/>.


# Python imports.
from ConfigParser import RawConfigParser
import os.path
import glob
import urllib, urlparse
from rfc3987 import rfc3987
from ontopilot import logger, TRUE_STRS
from inferred_axiom_adder import INFERENCE_TYPES

# Java imports.


# Strings for identifying supported OWL reasoners.
REASONER_STRS = ('HermiT', 'ELK', 'Pellet', 'JFact')

# The inference types to use by default.
DEFAULT_INFERENCE_TYPES = (
    'subclasses', 'equivalent classes', 'types', 'subdata properties',
    'subobject properties'
)


class ConfigError(Exception):
    """
    A basic exception class for reporting errors in the build configuration
    file.
    """
    def __init__(self, msg):
        msg = 'Configuration file error:\n  ' + msg
        Exception.__init__(self, msg)


class OntoConfig(RawConfigParser):
    """
    Parses ontology build configuration files and provides convenient access to
    the configuration values.  Convenience methods are provided that retrieve
    specific configuration values.  To ensure robust error handling, all
    configuration settings should normally be accessed with the convenience
    methods, but configuration values can also be accessed generically using
    the usual ConfigParser methods (e.g., get(), getint(), etc.).
    """
    def __init__(self, filename=None):
        """
        Reads a configuration file and checks that the file contains all
        required information.  If filename is None, an OntoConfig object will
        be created that returns only default values.
        """
        # Call the superclass constructor.
        RawConfigParser.__init__(self)

        if filename is not None:
            # Call the superclass read() method.
            filesread = RawConfigParser.read(self, filename)

            if len(filesread) == 0:
                raise IOError(
                    'The configuration file, ' + filename
                    + ', could not be opened.'
                )

            self.confdir = os.path.dirname(
                os.path.abspath(
                    os.path.realpath(os.path.expanduser(filename)))
            )
        else:
            # Use the current working directory as the configuration directory.
            self.confdir = os.path.dirname(
                os.path.abspath(
                    os.path.realpath(os.path.expanduser(os.getcwd())))
            )

        self.conffile = filename

    def getCustom(self, section, option, default=''):
        """
        Equivalent to the standard get() method, except getCustom() includes a
        default return value ('' by default).  If the specified option does not
        exist or is empty, the default value is returned.  Option values are
        also trimmed of all leading and trailing whitespace.
        """
        if self.has_option(section, option):
            optval = self.get(section, option).strip()
            if optval == '':
                optval = default
        else:
            optval = default

        return optval
    
    def getProjectDir(self):
        """
        Returns the path to the project's root directory, as determined by the
        location of the configuration file.
        """
        return self.confdir

    def getConfigFilePath(self):
        if self.conffile is not None:
            return os.path.abspath(os.path.realpath(os.path.expanduser(
                self.conffile
            )))
        else:
            return None

    def _getAbsPath(self, pathstr):
        """
        Given a path string, returns an equivalent absolute path with all
        symbolic links resolved and home directory references expanded.  If
        pathstr is relative, it is interpreted relative to the location of the
        parsed configuration file.
        """
        if os.path.isabs(pathstr):
            abspath = os.path.abspath(os.path.realpath(os.path.expanduser(
                pathstr
            )))
        else:
            abspath = os.path.abspath(os.path.realpath(os.path.expanduser(
                os.path.join(self.confdir, pathstr)
            )))

        return abspath

    def _isSubpathInPath(self, path, subpath):
        """
        Tests whether path is a parent path to subpath.  If so, returns True.
        If path is not a parent path to subpath, or the two paths are the same,
        returns False.
        """
        path = self._getAbsPath(path)
        subpath = self._getAbsPath(subpath)

        # If the parent path is the root directory ('/') or otherwise already
        # ends in a separator character, we need to strip the separator from
        # the end so we don't double it when we do the containment check.
        if path.endswith('/') or path.endswith('\\'):
            path = path[:-1]

        # Check for identical paths, either with or without a trailing
        # directory separator.
        if (
            (subpath == path) or
            (subpath == path + '/') or (subpath == path + '\\')
        ):
            return False

        # Check for subpath containment.  This should work on either Windows or
        # *nix systems.
        return (
            subpath.startswith(path + '\\') or subpath.startswith(path + '/')
        )

    def getOntFileBase(self):
        """
        Returns the name of the ontology file without the file extension.
        """
        ontfname = os.path.basename(self.getOntologyFilePath())

        return os.path.splitext(ontfname)[0]

    def getDevBaseIRI(self):
        """
        Returns the base IRI for non-released ontology documents and imports
        modules.
        """
        iristr = self.getCustom('IRIs', 'dev_base_IRI')

        if iristr != '':
            # Verify that we have a valid absolute IRI string.
            if rfc3987.match(iristr, rule='absolute_IRI') is None:
                raise ConfigError(
                    'Invalid development base IRI string in the build '
                    'configuration file: {0}.  Please check the value of the '
                    'setting "dev_base_IRI".'.format(iristr)
                )
        else:
            # No development base IRI was provided, so try to generate one from
            # the local file system.
            iristr = urlparse.urljoin(
                'file://localhost', urllib.pathname2url(self.confdir)
            )

        return iristr

    def getReleaseBaseIRI(self):
        """
        Returns the base IRI for released ontology documents and imports
        modules.
        """
        iristr = self.getCustom('IRIs', 'release_base_IRI')

        if iristr != '':
            # Verify that we have a valid absolute IRI string.
            if rfc3987.match(iristr, rule='absolute_IRI') is None:
                raise ConfigError(
                    'Invalid release base IRI string in the build '
                    'configuration file: "{0}".  Please check the value of '
                    'the setting "release_base_IRI".'.format(iristr)
                )
        else:
            # No development base IRI was provided, so use the development base
            # IRI.
            iristr = self.getDevBaseIRI()

        return iristr

    def _generatePathIRI(self, pathstr, baseIRI):
        """
        Generates an IRI for a path to a file or directory in the project.  The
        path must be a subpath of the main project directory.  If pathstr is a
        relative path, it is interpreted relative to the main project
        directory.  No attempt is made to confirm that the path is actually
        valid, so this method works just as well to generate IRIs for paths
        that do not (or do not yet) exist.

        pathstr: The path for which to create a corresponding development IRI.
        basIRI: The base IRI string to use when generating the final IRI.
        """
        # See if the path is inside of the project directory (as determined by
        # the location of the project configuration file).
        if not(self._isSubpathInPath(self.confdir, pathstr)):
            raise ConfigError(
                'The path "{0}" is not a subpath of the main project folder '
                '("{1}"), so no corresponding IRI can be automatically '
                'generated.'.format(pathstr, self.confdir)
            )
        
        if os.path.isabs(pathstr):
            # Convert the path to a path relative to the project directory.
            relpath = os.path.relpath(pathstr, self.confdir)
        else:
            relpath = pathstr

        # Parse the development base IRI and add the relative path.
        parts = rfc3987.parse(baseIRI, rule='absolute_IRI')
        iripath = os.path.join(parts['path'], relpath)

        # Generate the complete IRI.
        parts['path'] = iripath
        iristr = rfc3987.compose(**parts)

        return iristr

    def generateDevIRI(self, pathstr):
        """
        Generates a development IRI for a path to a file or directory in the
        project.  The path must be a subpath of the main project directory.  If
        pathstr is a relative path, it is interpreted relative to the main
        project directory.  No attempt is made to confirm that the path is
        actually valid, so this method works just as well to generate IRIs for
        paths that do not (or do not yet) exist.

        pathstr: The path for which to create a corresponding development IRI.
        """
        return self._generatePathIRI(pathstr, self.getDevBaseIRI())

    def generateReleaseIRI(self, pathstr):
        """
        Generates a release IRI for a path to a file or directory in the
        project.  The path must be a subpath of the main project directory.  If
        pathstr is a relative path, it is interpreted relative to the main
        project directory.  No attempt is made to confirm that the path is
        actually valid, so this method works just as well to generate IRIs for
        paths that do not (or do not yet) exist.

        pathstr: The path for which to create a corresponding release IRI.
        """
        return self._generatePathIRI(pathstr, self.getReleaseBaseIRI())

    def getImportsDevBaseIRI(self):
        """
        Returns the base IRI to use when generating import modules.
        """
        return self.generateDevIRI(self.getImportsDir())

    def getReleaseOntologyIRI(self):
        """
        Returns the IRI for the main released ontology.
        """
        iristr = self.getCustom('IRIs', 'release_ontology_IRI')

        if iristr != '':
            # Verify that we have a valid absolute IRI string.
            if rfc3987.match(iristr, rule='absolute_IRI') is None:
                raise ConfigError(
                    'Invalid release ontology IRI string in the build '
                    'configuration file: "{0}".  Please check the value of '
                    'the setting "release_ontology_IRI".'.format(iristr)
                )
        else:
            # No release ontology IRI was provided, so generate one from the
            # release base IRI.
            ontfname = os.path.basename(self.getOntologyFilePath())
            iristr = self.generateReleaseIRI(ontfname)

        return iristr

    def getOntologyFilePath(self):
        """
        Returns the full path to the base compiled ontology filename.  If an
        ontology build is requested, this setting must be provided.
        """
        ontfname = self.getCustom('Ontology', 'ontology_file', '')

        if ontfname == '':
            raise ConfigError(
                'An ontology file name was not provided.  Please set the '
                'value of the "ontology_file" setting in the "[Ontology]" '
                'section of the project configuration file.'
            )

        ontbasepath = self._getAbsPath(ontfname)

        # See if the ontology file is inside of the project directory (as
        # determined by the location of the project configuration file).
        if not(self._isSubpathInPath(self.confdir, ontbasepath)):
            raise ConfigError(
                'The compiled ontology file path ("{0}") is not a subpath of '
                'the main project folder ("{1}").  Please modify the value of '
                'the ontology_file setting in the project configuration file '
                'to correct this error.'.format(ontbasepath, self.confdir)
            )
        
        return ontbasepath

    def getBaseOntologyPath(self):
        """
        Returns the path to the base ontology file.  If no such value is
        explicitly provided in the configuration file, a sensible default is
        used.
        """
        default = 'src/' + self.getOntFileBase() + '-base.owl'
        baseontpath = self.getCustom('Ontology', 'base_ontology_file', default)
        baseontpath = self._getAbsPath(baseontpath)

        return baseontpath

    def getEntitySourceDir(self):
        """
        Returns the absolute path to the directory of the terms/entities source
        files.
        """
        pathstr = self.getCustom('Ontology', 'entity_sourcedir', 'src/entities')
        
        return self._getAbsPath(pathstr)

    def getEntitySourceFilePaths(self):
        """
        Returns a list of full paths to all input terms/entities files.
        """
        tfilesraw = self.getCustom('Ontology', 'entity_sourcefiles', '')

        # Remove any empty terms file names.
        tfileslist = []
        for tfnameraw in tfilesraw.split(','):
            if tfnameraw.strip() != '':
                tfileslist.append(tfnameraw.strip())

        # Generate the locations of all terms files.
        termsfolder = self.getEntitySourceDir()
        pathslist = [os.path.join(termsfolder, fname) for fname in tfileslist]

        return pathslist

    def getDoInSourceBuilds(self):
        """
        Returns True if builds should be in source; returns False otherwise.
        """
        insource_str = self.getCustom('Build', 'insource_builds', 'False')

        return insource_str.lower() in TRUE_STRS

    def getBuildDir(self):
        """
        Returns the path to the build directory.
        """
        default = 'build'
        pathstr = self.getCustom('Build', 'builddir', default)
        pathstr = self._getAbsPath(pathstr)

        return pathstr

    def getExpandEntityDefs(self):
        """
        Returns True if ontology entity text definitions should be modified by
        adding the IDs of term labels referenced in the definitions.  Returns
        False otherwise.
        """
        expand_str = self.getCustom('Build', 'expand_entity_defs', 'True')

        return expand_str.lower() in TRUE_STRS

    def getImportsSrcDir(self):
        """
        Returns the path to the directory of the import modules sources.
        """
        default = 'src/imports'
        pathstr = self.getCustom('Imports', 'imports_src', default)
        pathstr = self._getAbsPath(pathstr)

        return pathstr

    def getImportsDir(self):
        """
        Returns the absolute path to the compiled import modules.
        """
        default = 'imports'
        pathstr = self.getCustom('Imports', 'imports_dir', default)
        pathstr = self._getAbsPath(pathstr)

        # See if the imports directory is inside of the project directory (as
        # determined by the location of the project configuration file).
        if not(self._isSubpathInPath(self.confdir, pathstr)):
            raise ConfigError(
                'The compiled imports modules folder ("{0}") is not a subpath '
                'of the main project folder ("{1}").  Please modify the value '
                'of the imports_dir setting in the project configuration file '
                'to correct this error.'.format(pathstr, self.confdir))
        
        return pathstr

    def getTopImportsFilePath(self):
        """
        Returns the path to the top-level imports source file.
        """
        pathstr = self.getCustom('Imports', 'top_importsfile', '')
        if pathstr != '':
            pathstr = self._getAbsPath(pathstr)
        else:
            pattern = os.path.join(
                self.getImportsSrcDir(), 'imported_ontologies.*'
            )
            plist = glob.glob(pattern)
            if len(plist) > 0:
                pathstr = plist[0]
            else:
                pathstr = os.path.join(
                    self.getImportsSrcDir(), 'imported_ontologies.csv'
                )

        return pathstr
    
    def getImportModSuffix(self):
        """
        Returns the suffix string to use for generating import module file
        names.
        """
        default = '_' + self.getOntFileBase() + '_import_module.owl'
        suffix = self.getCustom('Imports', 'import_mod_suffix', default)

        return suffix

    def getReasonerStr(self):
        """
        Returns the string identifying the reasoner to use.  If this option is
        not configured, use "HermiT" as the default.
        """
        reasoner = self.getCustom('Reasoning', 'reasoner', 'HermiT')

        if not(reasoner.lower() in [rstr.lower() for rstr in REASONER_STRS]):
            raise ConfigError(
                'Invalid value for the "reasoner" setting in the build '
                'configuration file: "{0}".  Supported values are: '
                '{1}.'.format(
                    reasoner, '"' + '", "'.join(REASONER_STRS) + '"'
                )
            )

        return reasoner

    def getInferenceTypeStrs(self):
        """
        Returns a list of strings identifying the types of inferred axioms to
        generate when running a reasoner on an ontology.  If this option is not
        configured, the defaults configured at the top of this file
        (DEFAULT_INFERENCE_TYPES) will be used.
        """
        rawval = self.getCustom('Reasoning', 'inferences', '')

        raw_inf_strs = [strval.strip() for strval in rawval.split(',')]

        # Make sure all of the inference types are valid, and ignore empty type
        # strings (this can happen, e.g., if the raw string contains a comma
        # without a value on one side of it).
        inf_strs = []
        for inf_str in raw_inf_strs:
            if inf_str != '':
                if not(inf_str.lower() in INFERENCE_TYPES):
                    raise ConfigError(
                        'Invalid inference type for the "inferences" setting '
                        'in the build configuration file: "{0}".  Supported '
                        'values are: "{1}".'.format(
                            inf_str, '", "'.join(INFERENCE_TYPES)
                        )
                    )
                else:
                    inf_strs.append(inf_str)

        if len(inf_strs) == 0:
            inf_strs = list(DEFAULT_INFERENCE_TYPES)

        return inf_strs

    def getAnnotateInferred(self):
        """
        Returns True if inferred axioms should be annotated as such; returns
        False otherwise.
        """
        annotate_inferred = self.getCustom(
            'Reasoning', 'annotate_inferred', 'False'
        )

        return annotate_inferred.lower() in TRUE_STRS

<<<<<<< HEAD
    def getPreprocessInverses(self):
        """
        Returns True if inverse object property assertions and inverse negative
        object property assertions should be added to the ontology prior
        generating inferred axioms with a reasoner; returns False otherwise.
        """
        preprocess_inverses = self.getCustom(
            'Reasoning', 'preprocess_inverses', 'False'
        )

        return preprocess_inverses.lower() in TRUE_STRS
=======
    def getExcludedTypesFile(self):
        """
        Returns the path to a file containing excluded types information.  If
        this setting is not defined, returns an empty string.
        """
        etfpath = self.getCustom('Reasoning', 'excluded_types_file', '')
        if etfpath != '':
            etfpath = self._getAbsPath(etfpath)

        return etfpath
>>>>>>> e7350ea6
<|MERGE_RESOLUTION|>--- conflicted
+++ resolved
@@ -527,7 +527,6 @@
 
         return annotate_inferred.lower() in TRUE_STRS
 
-<<<<<<< HEAD
     def getPreprocessInverses(self):
         """
         Returns True if inverse object property assertions and inverse negative
@@ -539,7 +538,7 @@
         )
 
         return preprocess_inverses.lower() in TRUE_STRS
-=======
+
     def getExcludedTypesFile(self):
         """
         Returns the path to a file containing excluded types information.  If
@@ -550,4 +549,3 @@
             etfpath = self._getAbsPath(etfpath)
 
         return etfpath
->>>>>>> e7350ea6
