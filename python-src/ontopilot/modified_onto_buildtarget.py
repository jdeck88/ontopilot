--- conflicted
+++ resolved
@@ -155,15 +155,11 @@
             annotate_inferred = self.config.getAnnotateInferred()
             preprocess_inverses = self.config.getPreprocessInverses()
             iaa = InferredAxiomAdder(mainont, self.config.getReasonerStr())
-<<<<<<< HEAD
+            if self.config.getExcludedTypesFile() != '':
+                iaa.loadExcludedTypes(self.config.getExcludedTypesFile())
             iaa.addInferredAxioms(
                 inf_types, annotate_inferred, preprocess_inverses
             )
-=======
-            if self.config.getExcludedTypesFile() != '':
-                iaa.loadExcludedTypes(self.config.getExcludedTypesFile())
-            iaa.addInferredAxioms(inf_types, annotate_inferred)
->>>>>>> e7350ea6
 
         fileoutpath = self.getOutputFilePath()
 
