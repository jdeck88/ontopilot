# Copyright (C) 2017 Brian J. Stucky
#
# This program is free software: you can redistribute it and/or modify
# it under the terms of the GNU General Public License as published by
# the Free Software Foundation, either version 3 of the License, or
# (at your option) any later version.
#
# This program is distributed in the hope that it will be useful,
# but WITHOUT ANY WARRANTY; without even the implied warranty of
# MERCHANTABILITY or FITNESS FOR A PARTICULAR PURPOSE.  See the
# GNU General Public License for more details.
#
# You should have received a copy of the GNU General Public License
# along with this program.  If not, see <http://www.gnu.org/licenses/>.


# Python imports.
from ontopilot.ontoconfig import ConfigError, OntoConfig
import unittest
from testfixtures import LogCapture
import os.path

# Java imports.


class TestOntoConfig(unittest.TestCase):
    """
    Tests the OntoConfig class.
    """
    def setUp(self):
        self.termsfiles = ['terms_1.csv', 'terms_2.csv']
        self.mod_baseIRI = 'https://a.sample.iri/to/imports'

        self.oc = OntoConfig('test_data/project.conf')

        self.td_path = os.path.abspath('test_data/')

        # If we define custom failure messages, append them to the end of the
        # default failure message.
        self.longMessage = True

    def test_getCustom(self):
        # Test an extant option.
        self.assertEqual(
            'ontology/ontname.owl',
            self.oc.getCustom('Ontology', 'ontology_file')
        )

        # Test an extant option that is empty.
        self.oc.set('Ontology', 'optstr', '    \t  ')
        self.assertEqual(
            'defaultval', self.oc.getCustom('Ontology', 'optstr', 'defaultval')
        )

        # Test a nonexistent option.
        self.assertEqual(
            'defaultval', self.oc.getCustom('Ontology', 'optstr2', 'defaultval')
        )

    def test_getConfigFilePath(self):
        self.assertEqual(
            self.td_path + '/project.conf',
            self.oc.getConfigFilePath()
        )

    def test_constructWithoutConfFile(self):
        """
        Tests the functionality of OntoConfig when no config file is provided.
        In this case, OntoConfig should simply return default values for
        configuration settings.
        """
        oc = OntoConfig()

        # Check a few settings to make sure we're getting back default values.
        self.assertEqual('HermiT', oc.getReasonerStr())
        self.assertFalse(oc.getAnnotateInferred())

    def test_getAbsPath(self):
        # Test an absolute input path.
        abspath = '/an/absolute/path'
        self.assertEqual(abspath, self.oc._getAbsPath(abspath))

        # Test a relative input path.
        relpath = 'a/rel/path'
        self.assertEqual(
            self.td_path + '/' + relpath, self.oc._getAbsPath(relpath)
        )

    def test_isSubpathInPath(self):
        testvals = [
            {'exp': False, 'ppath': '', 'spath': ''},
            {'exp': False, 'ppath': '/', 'spath': '/'},
            {'exp': False, 'ppath': '', 'spath': '/test/path'},
            {'exp': False, 'ppath': '/test/path', 'spath': '/test/path'},
            {'exp': False, 'ppath': '/test/path', 'spath': '/test/path/'},
            {'exp': False, 'ppath': '/test/path/', 'spath': '/test/path'},
            {'exp': False, 'ppath': '/test/path/', 'spath': '/test/path/'},
            {'exp': False, 'ppath': '/test/path/long', 'spath': '/test/path'},
            {'exp': False, 'ppath': '/test/path', 'spath': '/alt/path/long'},
            {'exp': True, 'ppath': '/', 'spath': '/test/path/long'},
            {'exp': True, 'ppath': '/test/path', 'spath': '/test/path/long'},
            # A case for which simple string prefix checking would give the
            # wrong answer.
            {
                'exp': False,
                'ppath': '/test/path', 'spath': '/test/pathly/long'
            },
            {'exp': False, 'ppath': 'relpath', 'spath': 'relpath'},
            {'exp': True, 'ppath': 'relpath', 'spath': 'relpath/long'},
        ]

        for testval in testvals:
            self.assertEqual(
                testval['exp'],
                self.oc._isSubpathInPath(testval['ppath'], testval['spath']),
                msg='ppath: "{0}", spath: "{1}".'.format(
                    testval['ppath'], testval['spath']
                )
            )

    def test_getOntFileBase(self):
        self.assertEqual('ontname', self.oc.getOntFileBase())

    def test_getDevBaseIRI(self):
        # Test the default, automatically generated local file system IRI.
        self.assertEqual(
            'file://localhost' + self.td_path, self.oc.getDevBaseIRI()
        )

        # Test a custom IRI.
        iristr = 'http://custom.iri/path'
        self.oc.set('IRIs', 'dev_base_IRI', iristr)
        self.assertEqual(iristr, self.oc.getDevBaseIRI())

        # Verify that an invalid IRI string is detected.
        self.oc.set('IRIs', 'dev_base_IRI', '/not/an/absolute/IRI')
        with self.assertRaisesRegexp(
            ConfigError, 'Invalid development base IRI string'
        ):
            self.oc.getDevBaseIRI()

    def test_getReleaseBaseIRI(self):
        # Test the default IRI.
        self.assertEqual(
            self.oc.getDevBaseIRI(), self.oc.getReleaseBaseIRI()
        )

        # Test a custom IRI.
        iristr = 'http://custom.iri/path'
        self.oc.set('IRIs', 'release_base_IRI', iristr)
        self.assertEqual(iristr, self.oc.getReleaseBaseIRI())

        # Verify that an invalid IRI string is detected.
        self.oc.set('IRIs', 'release_base_IRI', '/not/an/absolute/IRI')
        with self.assertRaisesRegexp(
            ConfigError, 'Invalid release base IRI string'
        ):
            self.oc.getReleaseBaseIRI()

    def test_generatePathIRI(self):
        baseIRI = 'http://custom.iri/dev/'

        # Test a relative path.
        pathstr = 'ontology/test.owl'
        self.assertEqual(
            baseIRI + pathstr, self.oc._generatePathIRI(pathstr, baseIRI)
        )

        # Test an absolute path.
        pathstr = self.td_path + '/ontology/test.owl'
        self.assertEqual(
            baseIRI + 'ontology/test.owl',
            self.oc._generatePathIRI(pathstr, baseIRI)
        )

        # Test a relative path that is outside the project directory.
        pathstr = '../ontology/test.owl'
        with self.assertRaisesRegexp(
            ConfigError, 'is not a subpath of the main project folder'
        ):
            self.oc._generatePathIRI(pathstr, baseIRI)

        # Test an absolute path that is outside the project directory.
        pathstr = '/ontology/test.owl'
        with self.assertRaisesRegexp(
            ConfigError, 'is not a subpath of the main project folder'
        ):
            self.oc._generatePathIRI(pathstr, baseIRI)

    def test_generateDevIRI(self):
        dev_iristr = 'http://custom.iri/dev/'
        self.oc.set('IRIs', 'dev_base_IRI', dev_iristr)

        pathstr = 'ontology/test.owl'
        self.assertEqual(
            dev_iristr + 'ontology/test.owl', self.oc.generateDevIRI(pathstr)
        )

    def test_generateReleaseIRI(self):
        release_iristr = 'http://custom.iri/release/'
        self.oc.set('IRIs', 'release_base_IRI', release_iristr)

        pathstr = 'ontology/test.owl'
        self.assertEqual(
            release_iristr + 'ontology/test.owl',
            self.oc.generateReleaseIRI(pathstr)
        )

    def test_getImportsDevBaseIRI(self):
        # Check the default compiled imports modules location.
        iristr = 'http://custom.iri/path'
        self.oc.set('IRIs', 'dev_base_IRI', iristr)
        self.assertEqual(
            iristr + '/imports', self.oc.getImportsDevBaseIRI()
        )

        # Check a custom compiled imports modules location.
        self.oc.set('Imports', 'imports_dir', 'custom/dir/')
        self.assertEqual(
            iristr + '/custom/dir', self.oc.getImportsDevBaseIRI()
        )

    def test_getReleaseOntologyIRI(self):
        # Test an automatically generated IRI.
        iristr = 'http://custom.iri/path'
        self.oc.set('IRIs', 'release_base_IRI', iristr)
        self.assertEqual(
            iristr + '/ontname.owl', self.oc.getReleaseOntologyIRI()
        )

        # Test a custom IRI.
        iristr = 'http://custom.iri/path/test.owl'
        self.oc.set('IRIs', 'release_ontology_IRI', iristr)
        self.assertEqual(iristr, self.oc.getReleaseOntologyIRI())

        # Verify that an invalid IRI string is detected.
        self.oc.set('IRIs', 'release_ontology_IRI', '/not/an/absolute/IRI')
        with self.assertRaisesRegexp(
            ConfigError, 'Invalid release ontology IRI string'
        ):
            self.oc.getReleaseOntologyIRI()

    def test_getOntologyFilePath(self):
        # Test an explicitly provided file name.
        self.assertEqual(
            os.path.join(self.td_path, 'ontology/ontname.owl'),
            self.oc.getOntologyFilePath()
        )

        # Test that a blank path is correctly detected.
        self.oc.set('Ontology', 'ontology_file', '')
        with self.assertRaisesRegexp(
            ConfigError, 'An ontology file name was not provided'
        ):
            self.oc.getOntologyFilePath()

        # Test that a path outside of the project directory is correctly
        # detected.
        self.oc.set('Ontology', 'ontology_file', '/home/ontname.owl')
        with self.assertRaisesRegexp(
            ConfigError,
            'The compiled ontology file path (.*) is not a subpath of the main project folder'
        ):
            self.oc.getOntologyFilePath()

    def test_getBaseOntologyPath(self):
        # Test the default case.
        self.assertEqual(
            self.td_path + '/src/ontname-base.owl',
            self.oc.getBaseOntologyPath()
        )

        # Test a custom relative file path and name.
        relpath = 'rel/path/custom-base.owl'
        self.oc.set('Ontology', 'base_ontology_file', relpath)
        self.assertEqual(
            self.td_path + '/' + relpath,
            self.oc.getBaseOntologyPath()
        )

        # Test a custom absolute file path and name.
        abspath = '/an/absolute/path/custom-base.owl'
        self.oc.set('Ontology', 'base_ontology_file', abspath)
        self.assertEqual(abspath, self.oc.getBaseOntologyPath())

    def test_getEntitySourceDir(self):
        # Test the default case.
        self.assertEqual(
            self.td_path + '/src/entities',
            self.oc.getEntitySourceDir()
        )

        # Test a custom relative file path.
        relpath = 'rel/terms'
        self.oc.set('Ontology', 'entity_sourcedir', relpath)
        self.assertEqual(
            self.td_path + '/' + relpath,
            self.oc.getEntitySourceDir()
        )

        # Test a custom absolute file path.
        abspath = '/an/absolute/path/terms'
        self.oc.set('Ontology', 'entity_sourcedir', abspath)
        self.assertEqual(abspath, self.oc.getEntitySourceDir())

    def test_getEntitySourceFilePaths(self):
        # Check the default terms file location.
        exp = [
            self.td_path + '/src/entities/' + fname for fname in self.termsfiles
        ]
        self.assertEqual(exp, self.oc.getEntitySourceFilePaths())

        # Check a custom relative path terms file location.
        relpath = 'a/rel/path'
        self.oc.set('Ontology', 'entity_sourcedir', relpath)
        abspath = self.td_path + '/' + relpath
        exp = [abspath + '/' + fname for fname in self.termsfiles]
        self.assertEqual(exp, self.oc.getEntitySourceFilePaths())

        # Check a custom absolute path terms file location.
        abspath = '/an/absolute/path'
        self.oc.set('Ontology', 'entity_sourcedir', abspath)
        exp = [abspath + '/' + fname for fname in self.termsfiles]
        self.assertEqual(exp, self.oc.getEntitySourceFilePaths())

        # Verify that a missing termsfiles setting returns an empty list.
        self.oc.remove_option('Ontology', 'entity_sourcefiles')
        self.assertEqual([], self.oc.getEntitySourceFilePaths())

        # Verify that a blank termsfiles returns an empty list.
        self.oc.set('Ontology', 'termsfiles', '   \t  ')
        self.assertEqual([], self.oc.getEntitySourceFilePaths())

    def test_getDoInSourceBuilds(self):
        self.assertFalse(self.oc.getDoInSourceBuilds())

        self.oc.set('Build', 'insource_builds', 'false')
        self.assertFalse(self.oc.getDoInSourceBuilds())

        self.oc.set('Build', 'insource_builds', 'True')
        self.assertTrue(self.oc.getDoInSourceBuilds())

        self.oc.set('Build', 'insource_builds', 'true')
        self.assertTrue(self.oc.getDoInSourceBuilds())

        self.oc.set('Build', 'insource_builds', 'yes')
        self.assertTrue(self.oc.getDoInSourceBuilds())

    def test_getBuildDir(self):
        # Test the default case.
        self.assertEqual(
            self.td_path + '/build',
            self.oc.getBuildDir()
        )

        # Test a custom relative file path.
        relpath = 'rel/build'
        self.oc.set('Build', 'builddir', relpath)
        self.assertEqual(
            self.td_path + '/' + relpath,
            self.oc.getBuildDir()
        )

        # Test a custom absolute file path.
        abspath = '/an/absolute/path/build'
        self.oc.set('Build', 'builddir', abspath)
        self.assertEqual(abspath, self.oc.getBuildDir())

    def test_getExpandEntityDefs(self):
        # Check the default value first.
        self.assertTrue(self.oc.getExpandEntityDefs())

        testvals = [
            {'exp': False, 'val': 'false'},
            {'exp': False, 'val': 'FALSE'},
            {'exp': True, 'val': 'True'},
            {'exp': True, 'val': 'true'},
            {'exp': True, 'val': 'yes'}
        ]

        for testval in testvals:
            self.oc.set('Build', 'expand_entity_defs', testval['val'])
            self.assertEqual(testval['exp'], self.oc.getExpandEntityDefs())

    def test_getImportsSrcDir(self):
        # Test the default case.
        self.assertEqual(
            self.td_path + '/src/imports',
            self.oc.getImportsSrcDir()
        )

        # Test a custom relative file path.
        relpath = 'rel/path/imports'
        self.oc.set('Imports', 'imports_src', relpath)
        self.assertEqual(
            self.td_path + '/' + relpath,
            self.oc.getImportsSrcDir()
        )

        # Test a custom absolute file path.
        abspath = '/an/absolute/path/imports'
        self.oc.set('Imports', 'imports_src', abspath)
        self.assertEqual(abspath, self.oc.getImportsSrcDir())

    def test_getImportsDir(self):
        # Test the default case.
        self.assertEqual(
            self.td_path + '/imports',
            self.oc.getImportsDir()
        )

        # Test a custom relative file path.
        relpath = 'rel/path/imports'
        self.oc.set('Imports', 'imports_dir', relpath)
        self.assertEqual(
            self.td_path + '/' + relpath,
            self.oc.getImportsDir()
        )

        # Test that a path outside of the project directory is correctly
        # detected.
        self.oc.set('Imports', 'imports_dir', '/home/imports')
        with self.assertRaisesRegexp(
            ConfigError,
            'The compiled imports modules folder (.*) is not a subpath of the main project folder'
        ):
            self.oc.getImportsDir()

    def test_getTopImportsFilePath(self):
        # Test the default case.
        self.assertEqual(
            self.td_path + '/src/imports/imported_ontologies.csv',
            self.oc.getTopImportsFilePath()
        )

        # Test a custom relative file path and name.
        relpath = 'rel/path/imports/imports.csv'
        self.oc.set('Imports', 'top_importsfile', relpath)
        self.assertEqual(
            self.td_path + '/' + relpath,
            self.oc.getTopImportsFilePath()
        )

        # Test a custom absolute file path and name.
        abspath = '/an/absolute/path/imports/imports.csv'
        self.oc.set('Imports', 'top_importsfile', abspath)
        self.assertEqual(abspath, self.oc.getTopImportsFilePath())

    def test_getImportModSuffix(self):
        # Check an auto-generated suffix.
        self.assertEqual(
            '_ontname_import_module.owl', self.oc.getImportModSuffix()
        )

        # Check an explicitly provided suffix.
        suffix = '_new_suffix.owl'
        self.oc.set('Imports', 'import_mod_suffix', suffix)
        self.assertEqual(suffix, self.oc.getImportModSuffix())

    def test_getReasonerStr(self):
        # Check the default value.
        self.assertEqual('HermiT', self.oc.getReasonerStr())

        # Verify that reasoner strings are not case sensitive.  If matching
        # were case sensitive, than at least one of the following would throw
        # an exception.
        self.oc.set('Reasoning', 'reasoner', 'HERMIT')
        self.assertEqual('HERMIT', self.oc.getReasonerStr())
        self.oc.set('Reasoning', 'reasoner', 'hermit')
        self.assertEqual('hermit', self.oc.getReasonerStr())

        # Verify that invalid strings are properly handled.
        self.oc.set('Reasoning', 'reasoner', 'invalid')
        with self.assertRaisesRegexp(
            ConfigError, 'Invalid value for the "reasoner" setting'
        ):
            self.oc.getReasonerStr()

    def test_getInferenceTypeStrs(self):
        # Check the default value.
        exp_strs = [
            'subclasses', 'equivalent classes', 'types', 'subdata properties',
            'subobject properties'
        ]
        self.oc.set('Reasoning', 'inferences', '')
        self.assertEqual(exp_strs, self.oc.getInferenceTypeStrs())

        # Verify that empty type strings are ignored.
        self.oc.set('Reasoning', 'inferences', ',')
        self.assertEqual(exp_strs, self.oc.getInferenceTypeStrs())
        self.oc.set('Reasoning', 'inferences', 'subclasses,')
        self.assertEqual(['subclasses'], self.oc.getInferenceTypeStrs())

        # Verify that inference type strings are not case sensitive.  If matching
        # were case sensitive, than at least one of the following would throw
        # an exception.
        self.oc.set('Reasoning', 'inferences', 'SUBCLASSES')
        self.assertEqual(['SUBCLASSES'], self.oc.getInferenceTypeStrs())
        self.oc.set('Reasoning', 'inferences', 'subclasses')
        self.assertEqual(['subclasses'], self.oc.getInferenceTypeStrs())

        # Verify that invalid type strings are properly handled.
        self.oc.set('Reasoning', 'inferences', 'subclasses, invalid')
        with self.assertRaisesRegexp(
            ConfigError, 'Invalid inference type for the "inferences" setting'
        ):
            self.oc.getInferenceTypeStrs()

    def test_getAnnotateInferred(self):
        self.assertFalse(self.oc.getAnnotateInferred())

        self.oc.set('Reasoning', 'annotate_inferred', 'false')
        self.assertFalse(self.oc.getAnnotateInferred())

        self.oc.set('Reasoning', 'annotate_inferred', 'True')
        self.assertTrue(self.oc.getAnnotateInferred())

        self.oc.set('Reasoning', 'annotate_inferred', 'true')
        self.assertTrue(self.oc.getAnnotateInferred())

        self.oc.set('Reasoning', 'annotate_inferred', 'yes')
        self.assertTrue(self.oc.getAnnotateInferred())

<<<<<<< HEAD
    def test_getPreprocessInverses(self):
        self.assertFalse(self.oc.getPreprocessInverses())

        self.oc.set('Reasoning', 'preprocess_inverses', 'false')
        self.assertFalse(self.oc.getPreprocessInverses())

        self.oc.set('Reasoning', 'preprocess_inverses', 'true')
        self.assertTrue(self.oc.getPreprocessInverses())
=======
    def test_getExcludedTypesFile(self):
        # Test the default case.
        self.assertEqual('', self.oc.getExcludedTypesFile())

        # Test a custom relative file path.
        relpath = 'rel/path/excluded.csv'
        self.oc.set('Reasoning', 'excluded_types_file', relpath)
        self.assertEqual(
            self.td_path + '/' + relpath,
            self.oc.getExcludedTypesFile()
        )

        # Test a custom absolute file path.
        abspath = '/an/absolute/path/excluded.csv'
        self.oc.set('Reasoning', 'excluded_types_file', abspath)
        self.assertEqual(abspath, self.oc.getExcludedTypesFile())
>>>>>>> e7350ea6
<|MERGE_RESOLUTION|>--- conflicted
+++ resolved
@@ -521,7 +521,6 @@
         self.oc.set('Reasoning', 'annotate_inferred', 'yes')
         self.assertTrue(self.oc.getAnnotateInferred())
 
-<<<<<<< HEAD
     def test_getPreprocessInverses(self):
         self.assertFalse(self.oc.getPreprocessInverses())
 
@@ -530,7 +529,6 @@
 
         self.oc.set('Reasoning', 'preprocess_inverses', 'true')
         self.assertTrue(self.oc.getPreprocessInverses())
-=======
     def test_getExcludedTypesFile(self):
         # Test the default case.
         self.assertEqual('', self.oc.getExcludedTypesFile())
@@ -547,4 +545,3 @@
         abspath = '/an/absolute/path/excluded.csv'
         self.oc.set('Reasoning', 'excluded_types_file', abspath)
         self.assertEqual(abspath, self.oc.getExcludedTypesFile())
->>>>>>> e7350ea6
