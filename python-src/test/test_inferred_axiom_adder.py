--- conflicted
+++ resolved
@@ -96,7 +96,6 @@
         gens_list = self.iaa._getGeneratorsList(inftypes)
         self.assertEqual(3, len(set(gens_list)))
 
-<<<<<<< HEAD
     def test_addInversePropAssertions(self):
         # Create a pair of inverse object properties.
         ent = self.ont.createNewObjectProperty('OBTO:0002')
@@ -204,7 +203,7 @@
         self.assertTrue(axiom.getProperty().equals(prop_3))
         self.assertTrue(axiom.getSubject().equals(indv_49))
         self.assertTrue(axiom.getObject().equals(indv_48))
-=======
+
     def test_loadExcludedTypes(self):
         exp_iris = {
             'http://purl.obolibrary.org/obo/OBTO_0011',
@@ -278,7 +277,6 @@
             [ax.getClassExpression().asOWLClass().getIRI() for ax in axioms]
         )
         self.assertEqual(expectedIRIs, typeIRIs)
->>>>>>> e7350ea6
 
     def test_addInferredAxioms(self):
         """
